--- conflicted
+++ resolved
@@ -2,11 +2,7 @@
 import numpy as np
 import mediapipe as mp
 import os
-<<<<<<< HEAD
 import time 
-=======
-import webbrowser
->>>>>>> 1d708511
 
 class ErgonomicsAnalyzer:
     """
@@ -183,45 +179,47 @@
                 landmarks = results.pose_landmarks.landmark
                 landmarks_np = np.array([(lmk.x, lmk.y, lmk.z) for lmk in landmarks])
 
-<<<<<<< HEAD
-                # Define the neck as the midpoint between the left and right shoulders
-                left_shoulder = landmarks_np[self.mp_pose.PoseLandmark.LEFT_SHOULDER.value]
-                right_shoulder = landmarks_np[self.mp_pose.PoseLandmark.RIGHT_SHOULDER.value]
-                neck = np.mean([left_shoulder, right_shoulder], axis=0)
-
-                # Define the trunk as the midpoint between the left and right hips
-                left_hip = landmarks_np[self.mp_pose.PoseLandmark.LEFT_HIP.value]
-                right_hip = landmarks_np[self.mp_pose.PoseLandmark.RIGHT_HIP.value]
-                trunk = np.mean([left_hip, right_hip], axis=0)
-
-                # Other landmarks for angles
-                hip = left_hip
-                knee = landmarks_np[self.mp_pose.PoseLandmark.LEFT_KNEE.value]
-                ankle = landmarks_np[self.mp_pose.PoseLandmark.LEFT_ANKLE.value]
-
-                # Calculate angles for REBA
-                neck_angle = self.calculate_angle(left_shoulder, neck, trunk)
-                trunk_angle = self.calculate_angle(hip, trunk, left_shoulder)
-                leg_angle = self.calculate_angle(hip, knee, ankle)
-
-                # Store the current angles
-                current_angles = {
-                    "neck": neck_angle,
-                    "trunk": trunk_angle,
-                    "legs": leg_angle
-                }
-
-                # Log significant posture changes
-                self.log_posture_changes(current_angles)
-
-                # Update previous angles for the next frame
-                self.prev_angles = current_angles
-
-                # Calculate REBA score every 30 frames (adjust as needed)
-                if self.cycle_count % 30 == 0:
-                    reba_score = self.calculate_reba_score(current_angles)
-                    category = self.categorize_reba_score(reba_score)
-                    print(f"{self.cycle_name}: Cycle {self.cycle_count}: REBA Score = {reba_score} ({category})")
+                try:
+                    # Define the neck as the midpoint between the left and right shoulders
+                    left_shoulder = landmarks_np[self.mp_pose.PoseLandmark.LEFT_SHOULDER.value]
+                    right_shoulder = landmarks_np[self.mp_pose.PoseLandmark.RIGHT_SHOULDER.value]
+                    neck = np.mean([left_shoulder, right_shoulder], axis=0)
+
+                    # Define the trunk as the midpoint between the left and right hips
+                    left_hip = landmarks_np[self.mp_pose.PoseLandmark.LEFT_HIP.value]
+                    right_hip = landmarks_np[self.mp_pose.PoseLandmark.RIGHT_HIP.value]
+                    trunk = np.mean([left_hip, right_hip], axis=0)
+
+                    # Other landmarks for angles
+                    hip = left_hip
+                    knee = landmarks_np[self.mp_pose.PoseLandmark.LEFT_KNEE.value]
+                    ankle = landmarks_np[self.mp_pose.PoseLandmark.LEFT_ANKLE.value]
+
+                    # Calculate angles for REBA
+                    neck_angle = self.calculate_angle(left_shoulder, neck, trunk)
+                    trunk_angle = self.calculate_angle(hip, trunk, left_shoulder)
+                    leg_angle = self.calculate_angle(hip, knee, ankle)
+
+                    # Store the current angles
+                    current_angles = {
+                        "neck": neck_angle,
+                        "trunk": trunk_angle,
+                        "legs": leg_angle
+                    }
+
+                    # Log significant posture changes
+                    self.log_posture_changes(current_angles)
+
+                    # Update previous angles for the next frame
+                    self.prev_angles = current_angles
+
+                    # Calculate REBA score every 30 frames (adjust as needed)
+                    if self.cycle_count % 30 == 0:
+                        reba_score = self.calculate_reba_score(current_angles)
+                        category = self.categorize_reba_score(reba_score)
+                        print(f"{self.cycle_name}: Cycle {self.cycle_count}: REBA Score = {reba_score} ({category})")
+                except IndexError as e:
+                    print(f"Error: Unable to extract required landmarks: {e}")
 
                     # Check if the REBA score is high
                     if reba_score >= HIGH_REBA_THRESHOLD:
@@ -246,52 +244,6 @@
 
             # Display the frame with cycle name
             cv2.putText(frame, self.cycle_name, (10, 30), cv2.FONT_HERSHEY_SIMPLEX,
-=======
-                try:
-                    # Define the neck as the midpoint between the left and right shoulders
-                    left_shoulder = landmarks_np[self.mp_pose.PoseLandmark.LEFT_SHOULDER.value]
-                    right_shoulder = landmarks_np[self.mp_pose.PoseLandmark.RIGHT_SHOULDER.value]
-                    neck = np.mean([left_shoulder, right_shoulder], axis=0)
-
-                    # Define the trunk as the midpoint between the left and right hips
-                    left_hip = landmarks_np[self.mp_pose.PoseLandmark.LEFT_HIP.value]
-                    right_hip = landmarks_np[self.mp_pose.PoseLandmark.RIGHT_HIP.value]
-                    trunk = np.mean([left_hip, right_hip], axis=0)
-
-                    # Other landmarks for angles
-                    hip = left_hip
-                    knee = landmarks_np[self.mp_pose.PoseLandmark.LEFT_KNEE.value]
-                    ankle = landmarks_np[self.mp_pose.PoseLandmark.LEFT_ANKLE.value]
-
-                    # Calculate angles for REBA
-                    neck_angle = self.calculate_angle(left_shoulder, neck, trunk)
-                    trunk_angle = self.calculate_angle(hip, trunk, left_shoulder)
-                    leg_angle = self.calculate_angle(hip, knee, ankle)
-
-                    # Store the current angles
-                    current_angles = {
-                        "neck": neck_angle,
-                        "trunk": trunk_angle,
-                        "legs": leg_angle
-                    }
-
-                    # Log significant posture changes
-                    self.log_posture_changes(current_angles)
-
-                    # Update previous angles for the next frame
-                    self.prev_angles = current_angles
-
-                    # Calculate REBA score every 30 frames (adjust as needed)
-                    if self.cycle_count % 30 == 0:
-                        reba_score = self.calculate_reba_score(current_angles)
-                        category = self.categorize_reba_score(reba_score)
-                        print(f"{self.cycle_name}: Cycle {self.cycle_count}: REBA Score = {reba_score} ({category})")
-                except IndexError as e:
-                    print(f"Error: Unable to extract required landmarks: {e}")
-
-            # Display the cropped frame with cycle name
-            cv2.putText(cropped_frame, self.cycle_name, (10, 30), cv2.FONT_HERSHEY_SIMPLEX,
->>>>>>> 1d708511
                         1, (255, 0, 0), 2, cv2.LINE_AA)
             cv2.imshow(self.cycle_name, cropped_frame)
 
@@ -311,7 +263,6 @@
 
         cap.release()
         cv2.destroyWindow(self.cycle_name)
-<<<<<<< HEAD
         
 def process_sequentially(analyzers):
     """
@@ -320,97 +271,6 @@
     Args:
         analyzers (list): List of ErgonomicsAnalyzer instances.
     """
-    for analyzer in analyzers:
-        analyzer.process_video()
-        print(f"Finished processing {analyzer.cycle_name}. Final REBA Score: {analyzer.final_reba_score}\n")
-
-
-def generate_html_report(analyzers, output_file="reba_report.html"):
-    """
-    Generate an HTML report of the REBA scores.
-
-    Args:
-        analyzers (list): List of ErgonomicsAnalyzer instances.
-        output_file (str): Filename for the HTML report.
-    """
-    # HTML Header with Bootstrap
-    html_header = """
-    <!DOCTYPE html>
-    <html>
-    <head>
-        <title>REBA Assessment Report</title>
-        <link href="https://cdn.jsdelivr.net/npm/bootstrap@5.3.0/dist/css/bootstrap.min.css" rel="stylesheet">
-    </head>
-    <body>
-        <div class="container mt-5">
-            <h1 class="mb-4">REBA Assessment Report</h1>
-            <table class="table table-striped">
-                <thead class="table-dark">
-                    <tr>
-                        <th scope="col">Cycle Name</th>
-                        <th scope="col">Final REBA Score</th>
-                        <th scope="col">Category</th>
-                    </tr>
-                </thead>
-                <tbody>
-    """
-
-    # HTML Footer
-    html_footer = """
-                </tbody>
-            </table>
-        </div>
-    </body>
-    </html>
-    """
-
-    # Generate table rows
-    table_rows = ""
-    for analyzer in analyzers:
-        if analyzer.final_reba_score is not None:
-            category = analyzer.categorize_reba_score(analyzer.final_reba_score)
-            table_rows += f"""
-                    <tr>
-                        <td>{analyzer.cycle_name}</td>
-                        <td>{analyzer.final_reba_score}</td>
-                        <td>{category}</td>
-                    </tr>
-            """
-        else:
-            table_rows += f"""
-                    <tr>
-                        <td>{analyzer.cycle_name}</td>
-                        <td colspan="2">No REBA scores calculated.</td>
-                    </tr>
-            """
-
-    # Combine all parts
-    html_content = html_header + table_rows + html_footer
-
-    # Write to HTML file
-    with open(output_file, "w") as file:
-        file.write(html_content)
-
-    print(f"\nHTML report generated: {os.path.abspath(output_file)}")
-
-
-=======
-
-
-# Main code remains unchanged
->>>>>>> 1d708511
-if __name__ == "__main__":
-    # Define the three video paths
-    video_paths = [
-        # ("VID1.mp4", "Cycle 10"),
-        ("VID2.mp4", "Cycle 20"),
-        # ("VID3.mp4", "Cycle 30")
-    ]
-
-    # Create ErgonomicsAnalyzer instances for each video
-    analyzers = [ErgonomicsAnalyzer(path, name) for path, name in video_paths]
-
-    # Sequential Processing
     for analyzer in analyzers:
         analyzer.process_video()
         print(f"Finished processing {analyzer.cycle_name}. Final REBA Score: {analyzer.final_reba_score}\n")
@@ -491,8 +351,31 @@
         with open(output_file, "w") as file:
             file.write(html_content)
 
-        print(f"\nHTML report generated: {os.path.abspath(output_file)}")
-        # Open the report in the default web browser
-        webbrowser.open(f"file://{os.path.abspath(output_file)}")
-
+    print(f"\nHTML report generated: {os.path.abspath(output_file)}")
+
+
+if __name__ == "__main__":
+    # Define the three video paths
+    video_paths = [
+        # ("VID1.mp4", "Cycle 10"),
+        ("VID2.mp4", "Cycle 20"),
+        # ("VID3.mp4", "Cycle 30")
+    ]
+
+    # Create ErgonomicsAnalyzer instances for each video
+    analyzers = [ErgonomicsAnalyzer(path, name) for path, name in video_paths]
+
+    # Sequential Processing
+    process_sequentially(analyzers)
+
+    # Display all final REBA scores
+    print("\nFinal REBA Scores:")
+    for analyzer in analyzers:
+        if analyzer.final_reba_score is not None:
+            category = analyzer.categorize_reba_score(analyzer.final_reba_score)
+            print(f"{analyzer.cycle_name}: {analyzer.final_reba_score} ({category})")
+        else:
+            print(f"{analyzer.cycle_name}: No REBA scores calculated.")
+
+    # Generate HTML Report
     generate_html_report(analyzers)

<<<<<<< HEAD
    <!DOCTYPE html>
    <html>
    <head>
        <title>REBA Assessment Report</title>
        <link href="https://cdn.jsdelivr.net/npm/bootstrap@5.3.0/dist/css/bootstrap.min.css" rel="stylesheet">
    </head>
    <body>
        <div class="container mt-5">
            <h1 class="mb-4">REBA Assessment Report</h1>
            <table class="table table-striped">
                <thead class="table-dark">
                    <tr>
                        <th scope="col">Cycle Name</th>
                        <th scope="col">Final REBA Score</th>
                        <th scope="col">Category</th>
                    </tr>
                </thead>
                <tbody>
    
                    <tr>
                        <td>Cycle 20</td>
                        <td>6.62</td>
                        <td>Very High Risk</td>
                    </tr>
            
                    <tr>
                        <td>Cycle 30</td>
                        <td>6.96</td>
                        <td>Very High Risk</td>
                    </tr>
            
                </tbody>
            </table>
        </div>
    </body>
    </html>
    
=======
        <!DOCTYPE html>
        <html>
        <head>
            <title>REBA Assessment Report</title>
            <link href="https://cdn.jsdelivr.net/npm/bootstrap@5.3.0/dist/css/bootstrap.min.css" rel="stylesheet">
        </head>
        <body>
            <div class="container mt-5">
                <h1 class="mb-4">REBA Assessment Report</h1>
                <table class="table table-striped">
                    <thead class="table-dark">
                        <tr>
                            <th scope="col">Cycle Name</th>
                            <th scope="col">Final REBA Score</th>
                            <th scope="col">Category</th>
                        </tr>
                    </thead>
                    <tbody>
        
                        <tr>
                            <td>Cycle 10</td>
                            <td>7.56</td>
                            <td>Medium Risk</td>
                        </tr>
                
                    </tbody>
                </table>
            </div>
        </body>
        </html>
        
>>>>>>> 39852251
<|MERGE_RESOLUTION|>--- conflicted
+++ resolved
@@ -1,5 +1,4 @@
 
-<<<<<<< HEAD
     <!DOCTYPE html>
     <html>
     <head>
@@ -35,38 +34,4 @@
             </table>
         </div>
     </body>
-    </html>
-    
-=======
-        <!DOCTYPE html>
-        <html>
-        <head>
-            <title>REBA Assessment Report</title>
-            <link href="https://cdn.jsdelivr.net/npm/bootstrap@5.3.0/dist/css/bootstrap.min.css" rel="stylesheet">
-        </head>
-        <body>
-            <div class="container mt-5">
-                <h1 class="mb-4">REBA Assessment Report</h1>
-                <table class="table table-striped">
-                    <thead class="table-dark">
-                        <tr>
-                            <th scope="col">Cycle Name</th>
-                            <th scope="col">Final REBA Score</th>
-                            <th scope="col">Category</th>
-                        </tr>
-                    </thead>
-                    <tbody>
-        
-                        <tr>
-                            <td>Cycle 10</td>
-                            <td>7.56</td>
-                            <td>Medium Risk</td>
-                        </tr>
-                
-                    </tbody>
-                </table>
-            </div>
-        </body>
-        </html>
-        
->>>>>>> 39852251
+    </html>